--- conflicted
+++ resolved
@@ -45,16 +45,11 @@
 		resolvers, resolvedMacros, useResolvedMacros, timeout,
 		std::bind(&PluginCheckTask::ProcessFinishedHandler, checkable, cr, _1, _2));
 
-<<<<<<< HEAD
 	if (!resolvedMacros || useResolvedMacros)
 	{
+		Checkable::CurrentConcurrentChecks.fetch_add(1);
 		Checkable::IncreasePendingChecks();
 		l_Wip.PT.Inc.fetch_add(1);
-=======
-	if (!resolvedMacros || useResolvedMacros) {
-		Checkable::CurrentConcurrentChecks.fetch_add(1);
-		Checkable::IncreasePendingChecks();
->>>>>>> 4530c5aa
 	}
 }
 
